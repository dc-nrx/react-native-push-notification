--- conflicted
+++ resolved
@@ -41,11 +41,6 @@
     testCompile 'junit:junit:4.12'
     compile 'com.android.support:appcompat-v7:23.1.1'
     compile 'com.facebook.react:react-native:+'
-<<<<<<< HEAD
     compile 'com.google.android.gms:play-services-gcm:+'
-=======
-    compile 'com.google.android.gms:play-services-gcm:7.8.0'
     compile 'me.leolin:ShortcutBadger:1.1.8@aar'
-
->>>>>>> 5d801314
 }