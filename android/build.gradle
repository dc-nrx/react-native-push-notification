buildscript {
    repositories {
        jcenter()
    }
    dependencies {
        classpath 'com.android.tools.build:gradle:2.1.3'
    }
}

allprojects {
    repositories {
        jcenter()
    }
}

apply plugin: 'com.android.library'

def DEFAULT_COMPILE_SDK_VERSION = 23
def DEFAULT_BUILD_TOOLS_VERSION = "23.0.1"
def DEFAULT_TARGET_SDK_VERSION = 23
def DEFAULT_SUPPORT_LIB_VERSION = "23.1.1"
def DEFAULT_GOOGLE_PLAY_SERVICES_VERSION = "+"

android {
<<<<<<< HEAD
    compileSdkVersion 26
    buildToolsVersion "26.0.3"

    defaultConfig {
        minSdkVersion 16
        targetSdkVersion 26
=======
    compileSdkVersion project.hasProperty('compileSdkVersion') ? project.compileSdkVersion : DEFAULT_COMPILE_SDK_VERSION
    buildToolsVersion project.hasProperty('buildToolsVersion') ? project.buildToolsVersion : DEFAULT_BUILD_TOOLS_VERSION

    defaultConfig {
        minSdkVersion 16
        targetSdkVersion project.hasProperty('targetSdkVersion') ? project.targetSdkVersion : DEFAULT_TARGET_SDK_VERSION
>>>>>>> 5b34f158
        versionCode 1
        versionName "1.0"
        ndk {
            abiFilters "armeabi-v7a", "x86"
        }
    }
    buildTypes {
        release {
            minifyEnabled false
            proguardFiles getDefaultProguardFile('proguard-android.txt'), 'proguard-rules.pro'
        }
    }
}

dependencies {
    def supportLibVersion = project.hasProperty('supportLibVersion') ? project.supportLibVersion : DEFAULT_SUPPORT_LIB_VERSION
    def googlePlayServicesVersion = project.hasProperty('googlePlayServicesVersion') ? project.googlePlayServicesVersion : DEFAULT_GOOGLE_PLAY_SERVICES_VERSION

    compile fileTree(dir: 'libs', include: ['*.jar'])
    testCompile 'junit:junit:4.12'
<<<<<<< HEAD
    compile 'com.android.support:appcompat-v7:26.0.+'
=======
    compile "com.android.support:appcompat-v7:$supportLibVersion"
>>>>>>> 5b34f158
    compile 'com.facebook.react:react-native:+'
    compile "com.google.android.gms:play-services-gcm:$googlePlayServicesVersion"
    compile 'me.leolin:ShortcutBadger:1.1.8@aar'
}<|MERGE_RESOLUTION|>--- conflicted
+++ resolved
@@ -22,21 +22,12 @@
 def DEFAULT_GOOGLE_PLAY_SERVICES_VERSION = "+"
 
 android {
-<<<<<<< HEAD
     compileSdkVersion 26
     buildToolsVersion "26.0.3"
 
     defaultConfig {
         minSdkVersion 16
         targetSdkVersion 26
-=======
-    compileSdkVersion project.hasProperty('compileSdkVersion') ? project.compileSdkVersion : DEFAULT_COMPILE_SDK_VERSION
-    buildToolsVersion project.hasProperty('buildToolsVersion') ? project.buildToolsVersion : DEFAULT_BUILD_TOOLS_VERSION
-
-    defaultConfig {
-        minSdkVersion 16
-        targetSdkVersion project.hasProperty('targetSdkVersion') ? project.targetSdkVersion : DEFAULT_TARGET_SDK_VERSION
->>>>>>> 5b34f158
         versionCode 1
         versionName "1.0"
         ndk {
@@ -57,11 +48,7 @@
 
     compile fileTree(dir: 'libs', include: ['*.jar'])
     testCompile 'junit:junit:4.12'
-<<<<<<< HEAD
     compile 'com.android.support:appcompat-v7:26.0.+'
-=======
-    compile "com.android.support:appcompat-v7:$supportLibVersion"
->>>>>>> 5b34f158
     compile 'com.facebook.react:react-native:+'
     compile "com.google.android.gms:play-services-gcm:$googlePlayServicesVersion"
     compile 'me.leolin:ShortcutBadger:1.1.8@aar'
