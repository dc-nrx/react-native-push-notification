# React Native Push Notifications
[![npm version](https://badge.fury.io/js/react-native-push-notification.svg?update=4)](http://badge.fury.io/js/react-native-push-notification)
[![npm downloads](https://img.shields.io/npm/dm/react-native-push-notification.svg?update=4)](http://badge.fury.io/js/react-native-push-notification)

React Native Local and Remote Notifications for iOS and Android

## Supported React Native Versions
| Component Version     | RN Versions    | README     |
|-----------------------|---------------|------------|
| **1.0.7**          | **<= 0.27**   | [Open](https://github.com/zo0r/react-native-push-notification/blob/f42723817f1687e0da23e6753eb8a9f0385b6ac5/README.md)   |
| **1.0.8**          | **0.28**   | [Open](https://github.com/zo0r/react-native-push-notification/blob/2eafd1961273ca6a82ad4dd6514fbf1d1a829089/README.md)   |
| **2.0.1**          | **0.29**   | [Open](https://github.com/zo0r/react-native-push-notification/blob/c7ab7cd84ea19e42047379aefaf568bb16a81936/README.md)   |
| **2.0.2**          | **0.30, 0.31, 0.32**   | [Open](https://github.com/zo0r/react-native-push-notification/blob/a0f7d44e904ba0b92933518e5bf6b444f1c90abb/README.md)   |
| **>= 2.1.0**          | **>= 0.33**   | [Open](https://github.com/zo0r/react-native-push-notification/blob/f8f9841772dec5c5249a75db6b87a4b2d901d0c2/README.md)   |


## Installation
`npm install react-native-push-notification`

## iOS Installation
The component uses PushNotificationIOS for the iOS part.

[Please see: PushNotificationIOS](https://facebook.github.io/react-native/docs/pushnotificationios.html#content)

## Android Installation

**NOTE: To use a specific `play-service-gcm` version, use in your `android/app/build.gradle` (change `8.1.0` for your version):**
```gradle
...

dependencies {
    ...

    compile project(':react-native-push-notification')
    compile ('com.google.android.gms:play-services-gcm:8.1.0') {
        force = true;
    }
}
```

In your `AndroidManifest.xml`
```xml
    .....

<<<<<<< HEAD
	<uses-permission android:name="android.permission.WAKE_LOCK" />
	<permission
	android:name="${applicationId}.permission.C2D_MESSAGE"
	android:protectionLevel="signature" />
	<uses-permission android:name="${applicationId}.permission.C2D_MESSAGE" />
	<uses-permission android:name="android.permission.VIBRATE" />
    <uses-permission android:name="android.permission.RECEIVE_BOOT_COMPLETED"/>

	<application ....>
		<receiver
			android:name="com.google.android.gms.gcm.GcmReceiver"
			android:exported="true"
			android:permission="com.google.android.c2dm.permission.SEND" >
			<intent-filter>
				<action android:name="com.google.android.c2dm.intent.RECEIVE" />
				<category android:name="${applicationId}" />
			</intent-filter>
		</receiver>

		<receiver android:name="com.dieam.reactnativepushnotification.modules.RNPushNotificationPublisher" />
        <receiver android:name="com.dieam.reactnativepushnotification.modules.RNPushNotificationBootEventReceiver">
            <intent-filter>
                <action android:name="android.intent.action.BOOT_COMPLETED"></action>
            </intent-filter>
        </receiver>
		<service android:name="com.dieam.reactnativepushnotification.modules.RNPushNotificationRegistrationService"/>
		<service
			android:name="com.dieam.reactnativepushnotification.modules.RNPushNotificationListenerService"
			android:exported="false" >
			<intent-filter>
				<action android:name="com.google.android.c2dm.intent.RECEIVE" />
			</intent-filter>
		</service>
=======
  <uses-permission android:name="android.permission.WAKE_LOCK" />
  <permission
  android:name="${applicationId}.permission.C2D_MESSAGE"
  android:protectionLevel="signature" />
  <uses-permission android:name="${applicationId}.permission.C2D_MESSAGE" />
  <uses-permission android:name="android.permission.VIBRATE" />

  <application ....>
    <receiver
      android:name="com.google.android.gms.gcm.GcmReceiver"
      android:exported="true"
      android:permission="com.google.android.c2dm.permission.SEND" >
      <intent-filter>
        <action android:name="com.google.android.c2dm.intent.RECEIVE" />
        <category android:name="${applicationId}" />
      </intent-filter>
    </receiver>

    <receiver android:name="com.dieam.reactnativepushnotification.modules.RNPushNotificationPublisher" />
    <service android:name="com.dieam.reactnativepushnotification.modules.RNPushNotificationRegistrationService"/>
    <service
      android:name="com.dieam.reactnativepushnotification.modules.RNPushNotificationListenerService"
      android:exported="false" >
      <intent-filter>
        <action android:name="com.google.android.c2dm.intent.RECEIVE" />
      </intent-filter>
    </service>
>>>>>>> 3005e0bd
        .....

```

In `android/settings.gradle`
```gradle
...

include ':react-native-push-notification'
project(':react-native-push-notification').projectDir = file('../node_modules/react-native-push-notification/android')
```

Register module (in `MainApplication.java`)

```java
import com.dieam.reactnativepushnotification.ReactNativePushNotificationPackage;  // <--- Import Package

public class MainApplication extends Application implements ReactApplication {

  private final ReactNativeHost mReactNativeHost = new ReactNativeHost(this) {
      @Override
      protected boolean getUseDeveloperSupport() {
        return BuildConfig.DEBUG;
      }

      @Override
      protected List<ReactPackage> getPackages() {

      return Arrays.<ReactPackage>asList(
          new MainReactPackage(),
          new ReactNativePushNotificationPackage() // <---- Add the Package
      );
    }
  };

  ....
}
```

## Usage
```javascript
var PushNotification = require('react-native-push-notification');

PushNotification.configure({

    // (optional) Called when Token is generated (iOS and Android)
    onRegister: function(token) {
        console.log( 'TOKEN:', token );
    },

    // (required) Called when a remote or local notification is opened or received
    onNotification: function(notification) {
        console.log( 'NOTIFICATION:', notification );
    },

    // ANDROID ONLY: (optional) GCM Sender ID.
    senderID: "YOUR GCM SENDER ID",

    // IOS ONLY (optional): default: all - Permissions to register.
    permissions: {
        alert: true,
        badge: true,
        sound: true
    },

    // Should the initial notification be popped automatically
    // default: true
    popInitialNotification: true,

    /**
      * (optional) default: true
      * - Specified if permissions (ios) and token (android and ios) will requested or not,
      * - if not, you must call PushNotificationsHandler.requestPermissions() later
      */
    requestPermissions: true,
});
```

## Handling Notifications
When any notification is opened or received the callback `onNotification` is called passing an object with the notification data.

Notification object example:
```javascript
{
    foreground: false, // BOOLEAN: If the notification was received in foreground or not
    userInteraction: false, // BOOLEAN: If the notification was opened by the user from the notification area or not
    message: 'My Notification Message', // STRING: The notification message
    data: {}, // OBJECT: The push data
}
```

## Local and Schedule Notifications
`PushNotification.localNotification(details: Object)`

`PushNotification.localNotificationSchedule(details: Object)`

EXAMPLE:
```javascript
PushNotification.localNotification({
    /* Android Only Properties */
    id: '0', // (optional) Valid unique 32 bit integer specified as string. default: Autogenerated Unique ID
    title: "My Notification Title", // (optional)
    ticker: "My Notification Ticker", // (optional)
    autoCancel: true, // (optional) default: true
    largeIcon: "ic_launcher", // (optional) default: "ic_launcher"
    smallIcon: "ic_notification", // (optional) default: "ic_notification" with fallback for "ic_launcher"
    bigText: "My big text that will be shown when notification is expanded", // (optional) default: "message" prop
    subText: "This is a subText", // (optional) default: none
    color: "red", // (optional) default: system default
    vibrate: true, // (optional) default: true
    vibration: 300, // vibration length in milliseconds, ignored if vibrate=false, default: 1000
    tag: 'some_tag', // (optional) add tag to message
    group: "group", // (optional) add group to message
    ongoing: false, // (optional) set whether this is an "ongoing" notification

    /* iOS only properties */
    alertAction: // (optional) default: view
    category: // (optional) default: null
    userInfo: // (optional) default: null (object containing additional notification data)

    /* iOS and Android properties */
    title: "My Notification Title", // (optional, for iOS this is only used in apple watch, the title will be the app name in other devices)
    message: "My Notification Message" // (required)
    playSound: false, // (optional) default: true
    sound: 'default', // (optional) Sound to play when the notification is shown. Value of 'default' plays the default sound. It can be set to a custom sound such as 'android.resource://com.xyz/raw/my_sound'. It will look for the 'my_sound' audio file in 'res/raw' directory and play it. default: 'default' (default sound is played)
    number: '10', // (optional) Valid 32 bit integer specified as string. default: none (Cannot be zero)
});

PushNotification.localNotificationSchedule({
  message: "My Notification Message", // (required)
  date: new Date(Date.now() + (60 * 1000)) // in 60 secs
});
```

## Cancelling scheduled notifications
`PushNotification.cancelLocalNotifications(details: Object)` 

`details` is the `userInfo` object for iOS. For Android, it should be of shape `{id: <notification-id>}` where `<notification-id>` is the notification ID used to schedule the notification.

EXAMPLE:
```javascript
PushNotification.cancelLocalNotifications({id: '123'});
```

## Sending Notification Data From Server
Same parameters as `PushNotification.localNotification()`

## iOS Only Methods
`PushNotification.checkPermissions(callback: Function)` Check permissions

`PushNotification.setApplicationIconBadgeNumber(number: number)` set badge number

`PushNotification.getApplicationIconBadgeNumber(callback: Function)` get badge number

`PushNotification.abandonPermissions()` Abandon permissions

### TODO
- [X] Add `PushNotification.localNotificationSchedule()` Android support
- [ ] Restore Android local notifications after reboot<|MERGE_RESOLUTION|>--- conflicted
+++ resolved
@@ -41,8 +41,6 @@
 In your `AndroidManifest.xml`
 ```xml
     .....
-
-<<<<<<< HEAD
 	<uses-permission android:name="android.permission.WAKE_LOCK" />
 	<permission
 	android:name="${applicationId}.permission.C2D_MESSAGE"
@@ -76,35 +74,6 @@
 				<action android:name="com.google.android.c2dm.intent.RECEIVE" />
 			</intent-filter>
 		</service>
-=======
-  <uses-permission android:name="android.permission.WAKE_LOCK" />
-  <permission
-  android:name="${applicationId}.permission.C2D_MESSAGE"
-  android:protectionLevel="signature" />
-  <uses-permission android:name="${applicationId}.permission.C2D_MESSAGE" />
-  <uses-permission android:name="android.permission.VIBRATE" />
-
-  <application ....>
-    <receiver
-      android:name="com.google.android.gms.gcm.GcmReceiver"
-      android:exported="true"
-      android:permission="com.google.android.c2dm.permission.SEND" >
-      <intent-filter>
-        <action android:name="com.google.android.c2dm.intent.RECEIVE" />
-        <category android:name="${applicationId}" />
-      </intent-filter>
-    </receiver>
-
-    <receiver android:name="com.dieam.reactnativepushnotification.modules.RNPushNotificationPublisher" />
-    <service android:name="com.dieam.reactnativepushnotification.modules.RNPushNotificationRegistrationService"/>
-    <service
-      android:name="com.dieam.reactnativepushnotification.modules.RNPushNotificationListenerService"
-      android:exported="false" >
-      <intent-filter>
-        <action android:name="com.google.android.c2dm.intent.RECEIVE" />
-      </intent-filter>
-    </service>
->>>>>>> 3005e0bd
         .....
 
 ```
